--- conflicted
+++ resolved
@@ -10,12 +10,9 @@
 
 var regionInsideRegion = utility.regionInsideRegion;
 var sphereInsideSphere = utility.sphereInsideSphere;
-<<<<<<< HEAD
-var sphereInsideBox = utility.sphereInsideBox;
-=======
 var boxInsideBox = utility.boxInsideBox;
 var boxInsideSphere = utility.boxInsideSphere;
->>>>>>> 35f80a77
+var sphereInsideBox = utility.sphereInsideBox;
 
 var defined = Cesium.defined;
 
@@ -113,17 +110,16 @@
                 return 'content sphere [' + contentSphere + '] is not within tile sphere + [' + tileSphere + ']';
             }
 
-<<<<<<< HEAD
-            if (defined(contentSphere) && defined(tileBox) && !sphereInsideBox(contentSphere, tileBox)) {
-                return 'content sphere [' + contentSphere + '] is not within tile box [' + tileBox + ']';
-=======
             if (defined(contentBox) && defined(tileBox) && !boxInsideBox(contentBox, tileBox)) {
                 return 'content box [' + contentBox + '] is not within tile box [' + tileBox + ']';
             }
 
             if (defined(contentBox) && defined(tileSphere) && !boxInsideSphere(contentBox, tileSphere)) {
                 return 'content box [' + contentBox + '] is not within tile sphere [' + tileSphere + ']';
->>>>>>> 35f80a77
+            }
+
+            if (defined(contentSphere) && defined(tileBox) && !sphereInsideBox(contentSphere, tileBox)) {
+                return 'content sphere [' + contentSphere + '] is not within tile box [' + tileBox + ']';
             }
         }
 
