--- conflicted
+++ resolved
@@ -36,13 +36,13 @@
         return 'Tileset must declare its geometricError as a top-level property.';
     }
 
-<<<<<<< HEAD
     var gltfUpAxis = tileset.asset.gltfUpAxis;
     if (defined(gltfUpAxis)) {
         if (gltfUpAxis !== 'X' && gltfUpAxis !== 'Y' && gltfUpAxis !== 'Z') {
             return 'gltfUpAxis should either be "X", "Y", or "Z".';
         }
-=======
+    }
+  
     if (!defined(tileset.asset)) {
         return 'Tileset must declare its asset as a top-level property.';
     }
@@ -53,7 +53,6 @@
 
     if (tileset.asset.version !== '1.0') {
         return 'Tileset version must be 1.0. Tileset version provided: ' + tileset.asset.version;
->>>>>>> 983f9a72
     }
 }
 
